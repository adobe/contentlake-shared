{
  "name": "@adobe/contentlake-shared-monorepo",
  "private": true,
  "version": "1.0.0",
  "description": "Shared modules of the Content Lake Project - monorepo",
  "type": "module",
  "scripts": {
    "docs:api": "jsdoc2md -c .jsdoc.json --files packages/*/src/*.js > docs/API.md",
    "docs": "npm run docs:api",
    "test": "npm test -ws",
    "lint": "npm run lint -ws",
    "semantic-release": "npx --no-install -ws semantic-release -e semantic-release-monorepo",
    "prepare": "husky install",
    "clean": "rm -rf package-lock.json node_modules"
  },
  "repository": {
    "type": "git",
    "url": "https://github.com/adobe/contentlake-shared"
  },
  "author": "",
  "license": "Apache-2.0",
  "bugs": {
    "url": "https://github.com/adobe/contentlake-shared/issues"
  },
  "homepage": "https://github.com/adobe/contentlake-shared#readme",
  "workspaces": [
    "./packages/*"
  ],
  "devDependencies": {
    "@adobe/eslint-config-helix": "2.0.2",
    "@semantic-release/changelog": "6.0.3",
    "@semantic-release/git": "10.0.1",
    "@semantic-release/npm": "9.0.2",
    "ajv": "8.12.0",
    "aws-sdk-client-mock": "^3.0.0",
    "c8": "7.14.0",
    "eslint": "8.45.0",
    "husky": "8.0.3",
    "i": "^0.3.7",
    "jsdoc-to-markdown": "8.0.0",
    "jsdoc-tsimport-plugin": "^1.0.5",
    "lint-staged": "13.2.3",
    "mocha": "10.2.0",
    "mocha-multi-reporters": "1.5.1",
<<<<<<< HEAD
    "nock": "13.3.1",
    "npm": "^9.8.1",
=======
    "nock": "13.3.2",
>>>>>>> 4115ade7
    "semantic-release": "^19.0.2",
    "semantic-release-monorepo": "7.0.5"
  },
  "lint-staged": {
    "*.js": "eslint"
  }
}<|MERGE_RESOLUTION|>--- conflicted
+++ resolved
@@ -36,18 +36,12 @@
     "c8": "7.14.0",
     "eslint": "8.45.0",
     "husky": "8.0.3",
-    "i": "^0.3.7",
     "jsdoc-to-markdown": "8.0.0",
     "jsdoc-tsimport-plugin": "^1.0.5",
     "lint-staged": "13.2.3",
     "mocha": "10.2.0",
     "mocha-multi-reporters": "1.5.1",
-<<<<<<< HEAD
-    "nock": "13.3.1",
-    "npm": "^9.8.1",
-=======
     "nock": "13.3.2",
->>>>>>> 4115ade7
     "semantic-release": "^19.0.2",
     "semantic-release-monorepo": "7.0.5"
   },
